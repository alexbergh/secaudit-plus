--- conflicted
+++ resolved
@@ -39,11 +39,6 @@
   {%- endif -%}
 {%- endmacro %}
 
-<<<<<<< HEAD
-{% set FSTEK21 = FSTEK21 | default({}, true) %}
-
-=======
->>>>>>> b74df7d0
 {% macro fstec_codes(details) -%}
   {%- if details and details|length > 0 -%}
     {{ details | map(attribute='code') | reject('equalto', None) | list | join(', ') }}
@@ -107,11 +102,6 @@
 |---|---|---|---|---|---|---|---|
 {% for check in checks %}
   {% set s = norm_status(check) %}
-<<<<<<< HEAD
-  {% set fl = check|fstek_details %}
-| {{ loop.index }} | {{ check.name }} | {{ sev_badge(check.severity) }} | {{ fstec_codes(fl) }} |
-=======
->>>>>>> b74df7d0
   `{{ check.assert_type|default('exact') }}` | {{ status_badge(s) }} |
   `{{ format_expect(check.expect) }}` |
   `{{ short_output(check.output) }}` |
@@ -122,20 +112,6 @@
 ---
 
 {# ============== СВОДКА ПО МЕРАМ ФСТЭК №21 (если есть) ============== #}
-<<<<<<< HEAD
-{% set fstek_summary = fstek_summary|default([], true) %}
-{% if fstek_summary %}
-=======
-{% set seen = {} %}
-{% for r in results %}
-    {% if code != '' %}
-      {% set _ = seen.update({code: (seen.get(code, []) + [r])}) %}
-    {% endif %}
-  {% endfor %}
-{% endfor %}
-
-{% if seen %}
->>>>>>> b74df7d0
 ## Сводка по мерам ФСТЭК №21
 | Мера | Описание | Всего | ✅ Pass | ❌ Fail | ⚠️ Error |
 |---|---|---:|---:|---:|---:|
@@ -156,10 +132,6 @@
 {% for r in highs %}
 - **{{ r.name }}** (`{{ r.id }}`)
   - Модуль: `{{ r.module }}`
-<<<<<<< HEAD
-  - **Меры ФСТЭК №21:** {{ fstec_summary(r|fstek_details) }}
-=======
->>>>>>> b74df7d0
   - Ожидание: `{{ format_expect(r.expect) }}`
   - Assert: `{{ r.assert_type|default('exact') }}`
   {% if r.command %}
@@ -182,26 +154,6 @@
 {# ======================== КОНТЕКСТ ХОСТА ======================== #}
 ## Системная информация
 {% set host_info = host if host is defined else {} %}
-<<<<<<< HEAD
-{% macro host_value(value) -%}
-  {%- if value is mapping -%}
-    {%- set text = value|tojson(ensure_ascii=False) -%}
-  {%- elif value is sequence and (value is not string) -%}
-    {%- set text = value|join(', ') -%}
-  {%- else -%}
-    {%- set text = value|default('—', true) -%}
-  {%- endif -%}
-  {{ (text|string|trim) if text is defined and (text|string|trim) != '' else '—' }}
-{%- endmacro %}
-{% set raw_ip = (host_info.ip if host_info.ip is defined else
-                 (host_info.ipv4 if host_info.ipv4 is defined else
-                 (host_info.address if host_info.address is defined else
-                 (host_info.ip_address if host_info.ip_address is defined else
-                 None)))) %}
-- Хост: **{{ host_info.hostname|default('—') }}**
-- IP-адрес: **{{ host_value(raw_ip) }}**
-=======
->>>>>>> b74df7d0
 - ОС: **{{ host_info.os|default('—') }}**
 - Ядро: **{{ host_info.kernel|default('—') }}**
 - Архитектура: **{{ host_info.arch|default('—') }}**
