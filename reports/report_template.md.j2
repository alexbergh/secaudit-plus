{# =========================== SETTINGS =========================== #}
{# Максимальная длина однострочного фрагмента output в таблицах #}
{% set OUTPUT_TRIM = 200 %}

{# =========================== HELPERS ============================ #}
{% macro norm_status(r) -%}
  {%- set s = (r.status if r.status is defined else r.result|default('')) -%}
  {%- set s = s|string -%}
  {%- if s|lower in ['pass','ok','success'] or s == 'PASS' -%}pass
  {%- elif s|lower in ['fail','failed'] or s == 'FAIL' -%}fail
  {%- elif s|lower in ['error','err'] -%}error
  {%- else -%}unknown
  {%- endif -%}
{%- endmacro %}

{% macro status_badge(s) -%}
  {%- set s = s|lower -%}
  {%- if s == 'pass' -%}✅ Пройдено
  {%- elif s == 'fail' -%}❌ Не пройдено
  {%- elif s == 'error' -%}⚠️ Ошибка
  {%- else -%}❔ Неопределён
  {%- endif -%}
{%- endmacro %}

{% macro sev_badge(sev) -%}
  {%- set v = (sev|string|lower) -%}
  {%- if v == 'high' -%}**🔴 HIGH**
  {%- elif v == 'medium' -%}🟠 Medium
  {%- elif v == 'low' -%}🟢 Low
  {%- else -%}n/a
  {%- endif -%}
{%- endmacro %}

<<<<<<< HEAD
=======
{# Преобразуем tags.fstec в список кодов мер №21 #}
{% macro fstec_list(r) -%}
  {%- if r.tags is not defined or not r.tags or ('fstec' not in r.tags) -%}
    []
  {%- else -%}
    {%- set raw = r.tags.fstec -%}
    {%- if raw is string -%}
      {%- set values = [raw] -%}
    {%- elif raw is sequence -%}
      {%- set values = raw -%}
    {%- else -%}
      {%- set values = [] -%}
    {%- endif -%}
    {%- set ns = namespace(items=[]) -%}
    {%- for item in values -%}
      {%- if item is mapping -%}
        {%- if 'code' in item -%}
          {%- set candidate = item['code'] -%}
        {%- elif 'id' in item -%}
          {%- set candidate = item['id'] -%}
        {%- elif 'name' in item -%}
          {%- set candidate = item['name'] -%}
        {%- elif 'value' in item -%}
          {%- set candidate = item['value'] -%}
        {%- else -%}
          {%- set candidate = None -%}
        {%- endif -%}
      {%- else -%}
        {%- set candidate = item -%}
      {%- endif -%}
      {%- if candidate is not none -%}
        {%- set text = candidate|string|trim -%}
        {%- if text != '' -%}
          {%- set ns.items = ns.items + [text] -%}
        {%- endif -%}
      {%- endif -%}
    {%- endfor -%}
    {{ ns.items }}
  {%- endif -%}
{%- endmacro %}

>>>>>>> e085838c
{% macro format_expect(value) -%}
  {%- if value is mapping or (value is sequence and (value is not string)) -%}
    {{ value|tojson(ensure_ascii=False) }}
  {%- else -%}
    {{ value|default('') }}
  {%- endif -%}
{%- endmacro %}

{% macro fstec_summary(fl) -%}
  {%- if fl and fl|length > 0 -%}
<<<<<<< HEAD
    {%- set ns = namespace(codes=[], descr=[]) -%}
    {%- for raw_code in fl -%}
      {%- set code = raw_code|string|trim|upper -%}
      {%- if code != '' and code not in ns.codes -%}
        {%- set ns.codes = ns.codes + [code] -%}
        {%- set desc = FSTEK21.get(code) -%}
        {%- if desc is not none and desc not in ns.descr -%}
          {%- set ns.descr = ns.descr + [desc] -%}
        {%- endif -%}
      {%- endif -%}
    {%- endfor -%}
    {%- if ns.codes -%}
      {{ ns.codes|join(', ') }} — {{ ns.descr|length > 0 and ns.descr|join('; ') or '—' }}
    {%- else -%}
      —
    {%- endif -%}
=======
    {%- set codes = fl | map('string') | map('trim') | reject('equalto','') | map('upper') | list -%}
    {%- set ns = namespace(descr=[]) -%}
    {%- for code in codes -%}
      {%- set desc = FSTEK21.get(code) -%}
      {%- if desc is not none -%}
        {%- set ns.descr = ns.descr + [desc] -%}
      {%- endif -%}
    {%- endfor -%}
    {{ codes|join(', ') }} — {{ ns.descr|join('; ') }}
>>>>>>> e085838c
  {%- else -%}
    —
  {%- endif -%}
{%- endmacro %}

{# Человеческая расшифровка мер №21 (топ-подмножество; можно расширять) #}
{% set FSTEK21 = {
  'ИАФ.1':'Идентификация/аутентификация работников',
  'ИАФ.2':'Идентификация/аутентификация устройств',
  'ИАФ.3':'Управление идентификаторами',
  'ИАФ.4':'Управление средствами аутентификации',
  'ИАФ.5':'Защита обратной связи при вводе',
  'ИАФ.6':'ИА внешних пользователей',

  'УПД.1':'Управление учётными записями',
  'УПД.2':'Разграничение доступа',
  'УПД.3':'Управление инфопотоками',
  'УПД.4':'Разделение ролей',
  'УПД.5':'Минимальные привилегии',
  'УПД.6':'Ограничение неуспешных входов',
  'УПД.7':'Баннер безопасности',
  'УПД.8':'Оповещение о предыдущем входе',
  'УПД.9':'Лимит параллельных сессий',
  'УПД.10':'Таймаут сессии',
  'УПД.11':'Права до аутентификации',
  'УПД.12':'Атрибуты безопасности',
  'УПД.13':'Защищённый удалённый доступ',
  'УПД.14':'Контроль Wi-Fi',
  'УПД.15':'Контроль мобильных ТС',
  'УПД.16':'Внешние ИС',
  'УПД.17':'Доверенная загрузка',

  'ОПС.1':'Управление запуском ПО',
  'ОПС.2':'Управление установкой ПО',
  'ОПС.3':'Только разрешённое ПО',
  'ОПС.4':'Управление временными файлами',

  'ЗНИ.1':'Учёт носителей ПДн',
  'ЗНИ.2':'Доступ к носителям ПДн',
  'ЗНИ.3':'Контроль перемещения носителей',
  'ЗНИ.4':'Исключить НСД к ПДн на носителях',
  'ЗНИ.5':'Контроль интерфейсов ввода/вывода',
  'ЗНИ.6':'Контроль ввода/вывода',
  'ЗНИ.7':'Контроль подключения носителей',
  'ЗНИ.8':'Уничтожение/обезличивание ПДн',

  'РСБ.1':'События и сроки хранения',
  'РСБ.2':'Состав записей',
  'РСБ.3':'Сбор/запись/хранение',
  'РСБ.4':'Сбои регистрации',
  'РСБ.5':'Мониторинг журналов',
  'РСБ.6':'Синхронизация времени',
  'РСБ.7':'Защита информации о событиях',

  'АВЗ.1':'Антивирусная защита',
  'АВЗ.2':'Обновление сигнатур',

  'СОВ.1':'Обнаружение вторжений',
  'СОВ.2':'Обновление правил',

  'АНЗ.1':'Управление уязвимостями',
  'АНЗ.2':'Контроль обновлений',
  'АНЗ.3':'Контроль СЗИ/настроек',
  'АНЗ.4':'Контроль состава ТС/ПО/СЗИ',
  'АНЗ.5':'Контроль паролей/аккаунтов/ролей',

  'ОЦЛ.1':'Целостность ПО',
  'ОЦЛ.2':'Целостность ПДн в БД',
  'ОЦЛ.3':'Восстановление ПО',
  'ОЦЛ.4':'Защита от спама',
  'ОЦЛ.5':'Контроль исходящего контента',
  'ОЦЛ.6':'Ограничение прав ввода',
  'ОЦЛ.7':'Точность вводимых данных',
  'ОЦЛ.8':'Предупреждение об ошибках',

  'ОДТ.1':'Отказоустойчивые ТС',
  'ОДТ.2':'Резервирование',
  'ОДТ.3':'Контроль безотказности',
  'ОДТ.4':'Бэкап ПДн',
  'ОДТ.5':'Восстановление ПДн',

  'ЗСВ.1':'ИАФ в ВИ',
  'ЗСВ.2':'Доступ в ВИ',
  'ЗСВ.3':'Журналы в ВИ',
  'ЗСВ.4':'Потоки/периметр ВИ',
  'ЗСВ.5':'Доверенная загрузка в ВИ',
  'ЗСВ.6':'Миграция ВМ/контейнеров',
  'ЗСВ.7':'Целостность ВИ/конфигураций',
  'ЗСВ.8':'Резерв в ВИ',
  'ЗСВ.9':'Антивирус в ВИ',
  'ЗСВ.10':'Сегментирование ВИ',

  'ЗТС.1':'Утечки по ТКУ',
  'ЗТС.2':'Контролируемая зона',
  'ЗТС.3':'Физический доступ',
  'ЗТС.4':'Размещение дисплеев',
  'ЗТС.5':'Внешние воздействия',

  'ЗИС.1':'Разделение функций',
  'ЗИС.2':'Приоритетные процессы',
  'ЗИС.3':'Защита ПДн при передаче',
  'ЗИС.4':'Доверенные каналы/маршруты',
  'ЗИС.5':'Запрет удалённой периферии',
  'ЗИС.6':'Атрибуты безопасности при обмене',
  'ЗИС.7':'Мобильный код',
  'ЗИС.8':'Передача речи',
  'ЗИС.9':'Видеоинформация',
  'ЗИС.10':'Происхождение имён/адресов',
  'ЗИС.11':'Подлинность соединений',
  'ЗИС.12':'Неотрекаемость отправки',
  'ЗИС.13':'Неотрекаемость получения',
  'ЗИС.14':'Терминальный доступ',
  'ЗИС.15':'Защита архивов/настроек',
  'ЗИС.16':'Скрытые каналы',
  'ЗИС.17':'Сегментирование ИС',
  'ЗИС.18':'Чтение-только носители + целостность',
  'ЗИС.19':'Изоляция процессов',
  'ЗИС.20':'Защита беспроводных соединений'
} %}

{# Утилита: короткая строка output #}
{% macro short_output(text) -%}
  {{ (text|default('')|replace('\n',' ')|trim|truncate(OUTPUT_TRIM, True)) }}
{%- endmacro %}

{# =========================== HEADER ============================ #}
# Отчёт SecAudit++

**Профиль:** {{ (profile.profile_name if profile is defined and profile.profile_name is defined else profile_name|default('—')) }}  
**Описание:** {{ (profile.description if profile is defined and profile.description is defined else profile_description|default('—')) }}  
**Дата проведения:** {{ (now.strftime("%Y-%m-%d %H:%M:%S") if now is defined else timestamp|default('—')) }}

---

{# ========================= KPI / SUMMARY ======================== #}
{% set _statuses = results | map('norm_status') if false else [] %}
{% set total = results|length %}
{% set passed = results|selectattr('status','equalto','pass')|list|length %}
{% if passed == 0 %}
  {# Вход может содержать 'result' вместо 'status' — подстрахуемся: #}
  {% set passed = results|selectattr('result','equalto','PASS')|list|length %}
{% endif %}
{% set failed = results|selectattr('status','equalto','fail')|list|length %}
{% if failed == 0 %}
  {% set failed = results|selectattr('result','equalto','FAIL')|list|length %}
{% endif %}
{% set errors = results|selectattr('status','equalto','error')|list|length %}
{% set unknown = total - passed - failed - errors %}
{% set compliance = (100.0 * passed / total) | round(1) if total > 0 else 0 %}

**Итоги:** всего **{{ total }}**, ✅ пройдено **{{ passed }}**, ❌ не пройдено **{{ failed }}**, ⚠️ ошибок **{{ errors }}**, ❔ прочее **{{ unknown }}**.  
**Индекс соответствия:** **{{ compliance }}%**

---

{# =================== ГРУППИРОВКА ПО МОДУЛЯМ ==================== #}
{% for module, checks in results | groupby('module') %}
## Модуль: {{ module | capitalize }} ({{ checks | length }} проверок)

| № | Проверка | Severity | ФСТЭК №21 | Assert | Результат | Ожидание | Факт (фрагмент) |
|---|---|---|---|---|---|---|---|
{% for check in checks %}
  {% set s = norm_status(check) %}
  {% set fl = check|fstek_codes %}
| {{ loop.index }} | {{ check.name }} | {{ sev_badge(check.severity) }} |
  {%- if fl|length > 0 -%} {{ fl|join(', ') }} {%- else -%} — {%- endif -%} |
  `{{ check.assert_type|default('exact') }}` | {{ status_badge(s) }} |
  `{{ format_expect(check.expect) }}` |
  `{{ short_output(check.output) }}` |
{% endfor %}

{% endfor %}

---

{# ============== СВОДКА ПО МЕРАМ ФСТЭК №21 (если есть) ============== #}
{% set seen = {} %}
{% for r in results %}
  {% for m in r|fstek_codes %}
    {% set code = m|string|trim|upper %}
    {% if code != '' %}
      {% set _ = seen.update({code: (seen.get(code, []) + [r])}) %}
    {% endif %}
  {% endfor %}
{% endfor %}

{% if seen %}
## Сводка по мерам ФСТЭК №21
| Мера | Описание | Всего | ✅ Pass | ❌ Fail | ⚠️ Error |
|---|---|---:|---:|---:|---:|
{% for m, rs in seen|dictsort %}
  {% set p = rs | selectattr('status','equalto','pass')  | list | length %}
  {% if p == 0 %}{% set p = rs | selectattr('result','equalto','PASS') | list | length %}{% endif %}
  {% set f = rs | selectattr('status','equalto','fail')  | list | length %}
  {% if f == 0 %}{% set f = rs | selectattr('result','equalto','FAIL') | list | length %}{% endif %}
  {% set e = rs | selectattr('status','equalto','error') | list | length %}
| **{{ m }}** | {{ FSTEK21.get(m, '—') }} | {{ rs|length }} | {{ p }} | {{ f }} | {{ e }} |
{% endfor %}
{% else %}
_Теги ФСТЭК №21 в проверках отсутствуют._
{% endif %}

---

{# ============== КРИТИЧЕСКИЕ НЕСООТВЕТСТВИЯ (HIGH) ============== #}
{% set highs = results
  | selectattr('severity','equalto','high')
  | selectattr('status','equalto','fail') | list %}
{% if highs|length == 0 %}
  {# fallback на поле result #}
  {% set highs = results
    | selectattr('severity','equalto','high')
    | selectattr('result','equalto','FAIL') | list %}
{% endif %}

## Критические несоответствия (High)
{% if highs %}
{% for r in highs %}
- **{{ r.name }}** (`{{ r.id }}`)
  - Модуль: `{{ r.module }}`
<<<<<<< HEAD
  - **Меры ФСТЭК №21:**{{ ' ' ~ fstec_summary(r|fstek_codes) }}
=======
  - Меры №21:
    {%- set fl = fstec_list(r) -%}
    {{ fstec_summary(fl) }}
>>>>>>> e085838c
  - Ожидание: `{{ format_expect(r.expect) }}`
  - Assert: `{{ r.assert_type|default('exact') }}`
  - Команда:
    ```bash
    {{ r.command }}
    ```
  - Фактический вывод:
    ```
    {{ r.output|default('')|trim }}
    ```
{% endfor %}
{% else %}
_Критических несоответствий не выявлено._
{% endif %}

---

{# ======================== КОНТЕКСТ ХОСТА ======================== #}
## Системная информация
{% set host_info = host if host is defined else {} %}
<<<<<<< HEAD
{% macro host_value(value) -%}
  {%- if value is mapping -%}
    {%- set text = value|tojson(ensure_ascii=False) -%}
  {%- elif value is sequence and (value is not string) -%}
    {%- set text = value|join(', ') -%}
  {%- else -%}
    {%- set text = value|default('—', true) -%}
  {%- endif -%}
  {{ (text|string|trim) if text is defined and (text|string|trim) != '' else '—' }}
{%- endmacro %}
{% set raw_ip = (host_info.ip if host_info.ip is defined else
                 (host_info.ipv4 if host_info.ipv4 is defined else
                 (host_info.address if host_info.address is defined else
                 (host_info.ip_address if host_info.ip_address is defined else
                 None)))) %}
- Хост: **{{ host_info.hostname|default('—') }}**
- IP-адрес: **{{ host_value(raw_ip) }}**
=======
- Хост: **{{ host_info.hostname|default('—') }}**
>>>>>>> e085838c
- ОС: **{{ host_info.os|default('—') }}**
- Ядро: **{{ host_info.kernel|default('—') }}**
- Архитектура: **{{ host_info.arch|default('—') }}**
- Время генерации: **{{ (now.strftime("%Y-%m-%d %H:%M:%S") if now is defined else timestamp|default('—')) }}**

{# ============================= END ============================= #}<|MERGE_RESOLUTION|>--- conflicted
+++ resolved
@@ -31,50 +31,6 @@
   {%- endif -%}
 {%- endmacro %}
 
-<<<<<<< HEAD
-=======
-{# Преобразуем tags.fstec в список кодов мер №21 #}
-{% macro fstec_list(r) -%}
-  {%- if r.tags is not defined or not r.tags or ('fstec' not in r.tags) -%}
-    []
-  {%- else -%}
-    {%- set raw = r.tags.fstec -%}
-    {%- if raw is string -%}
-      {%- set values = [raw] -%}
-    {%- elif raw is sequence -%}
-      {%- set values = raw -%}
-    {%- else -%}
-      {%- set values = [] -%}
-    {%- endif -%}
-    {%- set ns = namespace(items=[]) -%}
-    {%- for item in values -%}
-      {%- if item is mapping -%}
-        {%- if 'code' in item -%}
-          {%- set candidate = item['code'] -%}
-        {%- elif 'id' in item -%}
-          {%- set candidate = item['id'] -%}
-        {%- elif 'name' in item -%}
-          {%- set candidate = item['name'] -%}
-        {%- elif 'value' in item -%}
-          {%- set candidate = item['value'] -%}
-        {%- else -%}
-          {%- set candidate = None -%}
-        {%- endif -%}
-      {%- else -%}
-        {%- set candidate = item -%}
-      {%- endif -%}
-      {%- if candidate is not none -%}
-        {%- set text = candidate|string|trim -%}
-        {%- if text != '' -%}
-          {%- set ns.items = ns.items + [text] -%}
-        {%- endif -%}
-      {%- endif -%}
-    {%- endfor -%}
-    {{ ns.items }}
-  {%- endif -%}
-{%- endmacro %}
-
->>>>>>> e085838c
 {% macro format_expect(value) -%}
   {%- if value is mapping or (value is sequence and (value is not string)) -%}
     {{ value|tojson(ensure_ascii=False) }}
@@ -85,34 +41,6 @@
 
 {% macro fstec_summary(fl) -%}
   {%- if fl and fl|length > 0 -%}
-<<<<<<< HEAD
-    {%- set ns = namespace(codes=[], descr=[]) -%}
-    {%- for raw_code in fl -%}
-      {%- set code = raw_code|string|trim|upper -%}
-      {%- if code != '' and code not in ns.codes -%}
-        {%- set ns.codes = ns.codes + [code] -%}
-        {%- set desc = FSTEK21.get(code) -%}
-        {%- if desc is not none and desc not in ns.descr -%}
-          {%- set ns.descr = ns.descr + [desc] -%}
-        {%- endif -%}
-      {%- endif -%}
-    {%- endfor -%}
-    {%- if ns.codes -%}
-      {{ ns.codes|join(', ') }} — {{ ns.descr|length > 0 and ns.descr|join('; ') or '—' }}
-    {%- else -%}
-      —
-    {%- endif -%}
-=======
-    {%- set codes = fl | map('string') | map('trim') | reject('equalto','') | map('upper') | list -%}
-    {%- set ns = namespace(descr=[]) -%}
-    {%- for code in codes -%}
-      {%- set desc = FSTEK21.get(code) -%}
-      {%- if desc is not none -%}
-        {%- set ns.descr = ns.descr + [desc] -%}
-      {%- endif -%}
-    {%- endfor -%}
-    {{ codes|join(', ') }} — {{ ns.descr|join('; ') }}
->>>>>>> e085838c
   {%- else -%}
     —
   {%- endif -%}
@@ -333,13 +261,6 @@
 {% for r in highs %}
 - **{{ r.name }}** (`{{ r.id }}`)
   - Модуль: `{{ r.module }}`
-<<<<<<< HEAD
-  - **Меры ФСТЭК №21:**{{ ' ' ~ fstec_summary(r|fstek_codes) }}
-=======
-  - Меры №21:
-    {%- set fl = fstec_list(r) -%}
-    {{ fstec_summary(fl) }}
->>>>>>> e085838c
   - Ожидание: `{{ format_expect(r.expect) }}`
   - Assert: `{{ r.assert_type|default('exact') }}`
   - Команда:
@@ -360,27 +281,6 @@
 {# ======================== КОНТЕКСТ ХОСТА ======================== #}
 ## Системная информация
 {% set host_info = host if host is defined else {} %}
-<<<<<<< HEAD
-{% macro host_value(value) -%}
-  {%- if value is mapping -%}
-    {%- set text = value|tojson(ensure_ascii=False) -%}
-  {%- elif value is sequence and (value is not string) -%}
-    {%- set text = value|join(', ') -%}
-  {%- else -%}
-    {%- set text = value|default('—', true) -%}
-  {%- endif -%}
-  {{ (text|string|trim) if text is defined and (text|string|trim) != '' else '—' }}
-{%- endmacro %}
-{% set raw_ip = (host_info.ip if host_info.ip is defined else
-                 (host_info.ipv4 if host_info.ipv4 is defined else
-                 (host_info.address if host_info.address is defined else
-                 (host_info.ip_address if host_info.ip_address is defined else
-                 None)))) %}
-- Хост: **{{ host_info.hostname|default('—') }}**
-- IP-адрес: **{{ host_value(raw_ip) }}**
-=======
-- Хост: **{{ host_info.hostname|default('—') }}**
->>>>>>> e085838c
 - ОС: **{{ host_info.os|default('—') }}**
 - Ядро: **{{ host_info.kernel|default('—') }}**
 - Архитектура: **{{ host_info.arch|default('—') }}**
