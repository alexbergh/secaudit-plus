<!DOCTYPE html>
<html lang="ru">
<head>
  <meta charset="UTF-8" />
  <title>Отчёт SecAudit++</title>
  <meta name="viewport" content="width=device-width, initial-scale=1" />
  <link href="https://cdn.jsdelivr.net/npm/bootstrap@5.3.0/dist/css/bootstrap.min.css" rel="stylesheet"/>
  <style>
    .code-pre { white-space: pre-wrap; word-break: break-word; }
    .mono { font-family: ui-monospace, SFMono-Regular, Menlo, Monaco, Consolas, "Liberation Mono", "Courier New", monospace; }
    .small-mono { font-size: .875rem; }
    .table-sm td, .table-sm th { vertical-align: middle; }
    .badge-pill { border-radius: 1rem; }
    .sticky-header thead th { position: sticky; top: 0; z-index: 2; background-color: var(--bs-body-bg); }
    .filters .form-label { font-size: .8rem; text-transform: uppercase; letter-spacing: .08em; }
    @media print {
      body { background: #ffffff !important; color: #000000 !important; }
      .no-print { display: none !important; }
      a { color: #000 !important; text-decoration: none !important; }
    }
    @media (prefers-color-scheme: dark) {
      body { background-color: #111417; color: #e7eaef; }
      .card { background-color: #1b1f24; color: inherit; border-color: #2b3036; }
      .accordion-button { background-color: #1b1f24; color: inherit; }
      .accordion-button:not(.collapsed) { background-color: #242933; color: inherit; }
      .table { color: inherit; }
      .table thead th { background-color: #2b3036; color: #f8f9fa; }
      .badge.bg-info { color: #0b1727 !important; }
    }
  </style>
</head>
<body>
  {# =========================== SETTINGS =========================== #}
  {% set OUTPUT_TRIM = 400 %}

  {# =========================== HELPERS ============================ #}
  {% macro norm_status(r) -%}
    {%- set s = (r.status if r.status is defined else r.result|default('')) -%}
    {%- set s = s|string -%}
    {%- if s|lower in ['pass','ok','success'] or s == 'PASS' -%}pass
    {%- elif s|lower in ['fail','failed'] or s == 'FAIL' -%}fail
    {%- elif s|lower in ['error','err'] -%}error
    {%- else -%}unknown
    {%- endif -%}
  {%- endmacro %}

  {% macro sev_badge(sev) -%}
    {%- set v = (sev|string|lower) -%}
    {%- if v == 'high' -%}<span class="badge bg-danger">HIGH</span>
    {%- elif v == 'medium' -%}<span class="badge bg-warning text-dark">Medium</span>
    {%- elif v == 'low' -%}<span class="badge bg-success">Low</span>
    {%- else -%}<span class="badge bg-secondary">n/a</span>
    {%- endif -%}
  {%- endmacro %}

  {% macro result_badge(s) -%}
    {%- set s = s|lower -%}
    {%- if s == 'pass' -%}<span class="text-success fw-semibold">Успешно</span>
    {%- elif s == 'fail' -%}<span class="text-danger fw-semibold">Не пройдено</span>
    {%- elif s == 'error' -%}<span class="text-warning fw-semibold">Ошибка</span>
    {%- else -%}<span class="text-muted">Неопределён</span>
    {%- endif -%}
  {%- endmacro %}

<<<<<<< HEAD
  {% macro short_output(text) -%}
=======
{% macro short_output(text) -%}
>>>>>>> a1ba92dc
    {{ (text|default('')|replace('\r','')|trim|truncate(OUTPUT_TRIM, True)) }}
  {%- endmacro %}

  {% macro format_expect(value) -%}
    {%- if value is mapping or (value is sequence and (value is not string)) -%}
      {{ value|tojson(ensure_ascii=False) }}
    {%- else -%}
      {{ value|default('') }}
    {%- endif -%}
  {%- endmacro %}

<<<<<<< HEAD
  {% set FSTEK21 = FSTEK21 | default({}, true) %}

{% macro fstec_badges(details) -%}
  {%- if details and details|length > 0 -%}
    {%- for item in details -%}
      {%- if not loop.first -%}, {% endif -%}
      {%- if item.code -%}<span class="badge bg-info text-dark">{{ item.code }}</span>{%- endif -%}
    {%- endfor -%}
  {%- else -%}
    —
  {%- endif -%}
{%- endmacro %}

{% macro fstec_summary(details) -%}
  {%- if details and details|length > 0 -%}
    {%- for item in details -%}
      {%- if not loop.first -%}; {% endif -%}
      {%- set code = item.code|string -%}
      {%- set desc = item.description -%}
      {%- if desc -%}
        <strong>{{ desc }}</strong> <span class="text-muted">({{ code }})</span>
      {%- else -%}
        {{ code }}
      {%- endif -%}
    {%- endfor -%}
  {%- else -%}
    —
  {%- endif -%}
{%- endmacro %}
=======
  {% macro fstec_summary(fl) -%}
    {%- if fl and fl|length > 0 -%}
    {%- else -%}
      —
    {%- endif -%}
  {%- endmacro %}

  {% set FSTEK21 = {
    'ИАФ.1':'Идентификация/аутентификация работников',
    'ИАФ.2':'Идентификация/аутентификация устройств',
    'ИАФ.3':'Управление идентификаторами',
    'ИАФ.4':'Управление средствами аутентификации',
    'ИАФ.5':'Защита обратной связи при вводе',
    'ИАФ.6':'ИА внешних пользователей',
    'УПД.1':'Управление учётными записями',
    'УПД.2':'Разграничение доступа',
    'УПД.3':'Управление информационными потоками',
    'УПД.4':'Разделение ролей',
    'УПД.5':'Минимальные привилегии',
    'УПД.6':'Ограничение неуспешных входов',
    'УПД.7':'Баннер безопасности',
    'УПД.8':'Оповещение о предыдущем входе',
    'УПД.9':'Лимит параллельных сессий',
    'УПД.10':'Таймаут сессии',
    'УПД.11':'Права до аутентификации',
    'УПД.12':'Атрибуты безопасности',
    'УПД.13':'Защищённый удалённый доступ',
    'УПД.14':'Контроль Wi-Fi',
    'УПД.15':'Контроль мобильных ТС',
    'УПД.16':'Внешние ИС',
    'УПД.17':'Доверенная загрузка',
    'ОПС.1':'Управление запуском ПО',
    'ОПС.2':'Управление установкой ПО',
    'ОПС.3':'Только разрешённое ПО',
    'ОПС.4':'Управление временными файлами',
    'ЗНИ.1':'Учёт носителей ПДн',
    'ЗНИ.2':'Доступ к носителям ПДн',
    'ЗНИ.3':'Контроль перемещения носителей',
    'ЗНИ.4':'Исключить НСД к ПДн на носителях',
    'ЗНИ.5':'Контроль интерфейсов ввода/вывода',
    'ЗНИ.6':'Контроль ввода/вывода',
    'ЗНИ.7':'Контроль подключения носителей',
    'ЗНИ.8':'Уничтожение/обезличивание ПДн',
    'РСБ.1':'События и сроки хранения',
    'РСБ.2':'Состав записей',
    'РСБ.3':'Сбор/запись/хранение',
    'РСБ.4':'Сбои регистрации',
    'РСБ.5':'Мониторинг журналов',
    'РСБ.6':'Синхронизация времени',
    'РСБ.7':'Защита информации о событиях',
    'АВЗ.1':'Антивирусная защита',
    'АВЗ.2':'Обновление сигнатур',
    'СОВ.1':'Обнаружение вторжений',
    'СОВ.2':'Обновление правил',
    'АНЗ.1':'Управление уязвимостями',
    'АНЗ.2':'Контроль обновлений',
    'АНЗ.3':'Контроль СЗИ/настроек',
    'АНЗ.4':'Контроль состава ТС/ПО/СЗИ',
    'АНЗ.5':'Контроль паролей/аккаунтов/ролей',
    'ОЦЛ.1':'Целостность ПО',
    'ОЦЛ.2':'Целостность ПДн в БД',
    'ОЦЛ.3':'Восстановление ПО',
    'ОЦЛ.4':'Защита от спама',
    'ОЦЛ.5':'Контроль исходящего контента',
    'ОЦЛ.6':'Ограничение прав ввода',
    'ОЦЛ.7':'Точность вводимых данных',
    'ОЦЛ.8':'Предупреждение об ошибках',
    'ОДТ.1':'Отказоустойчивые ТС',
    'ОДТ.2':'Резервирование',
    'ОДТ.3':'Контроль безотказности',
    'ОДТ.4':'Бэкап ПДн',
    'ОДТ.5':'Восстановление ПДн',
    'ЗСВ.1':'ИАФ в ВИ',
    'ЗСВ.2':'Доступ в ВИ',
    'ЗСВ.3':'Журналы в ВИ',
    'ЗСВ.4':'Потоки/периметр ВИ',
    'ЗСВ.5':'Доверенная загрузка в ВИ',
    'ЗСВ.6':'Миграция ВМ/контейнеров',
    'ЗСВ.7':'Целостность ВИ/конфигураций',
    'ЗСВ.8':'Резерв в ВИ',
    'ЗСВ.9':'Антивирус в ВИ',
    'ЗСВ.10':'Сегментирование ВИ',
    'ЗТС.1':'Утечки по ТКУ',
    'ЗТС.2':'Контролируемая зона',
    'ЗТС.3':'Физический доступ',
    'ЗТС.4':'Размещение дисплеев',
    'ЗТС.5':'Внешние воздействия',
    'ЗИС.1':'Разделение функций',
    'ЗИС.2':'Приоритетные процессы',
    'ЗИС.3':'Защита ПДн при передаче',
    'ЗИС.4':'Доверенные каналы/маршруты',
    'ЗИС.5':'Запрет удалённой периферии',
    'ЗИС.6':'Атрибуты безопасности при обмене',
    'ЗИС.7':'Мобильный код',
    'ЗИС.8':'Передача речи',
    'ЗИС.9':'Видеоинформация',
    'ЗИС.10':'Происхождение имён/адресов',
    'ЗИС.11':'Подлинность соединений',
    'ЗИС.12':'Неотрекаемость отправки',
    'ЗИС.13':'Неотрекаемость получения',
    'ЗИС.14':'Терминальный доступ',
    'ЗИС.15':'Защита архивов/настроек',
    'ЗИС.16':'Скрытые каналы',
    'ЗИС.17':'Сегментирование ИС',
    'ЗИС.18':'Чтение-только носители + целостность',
    'ЗИС.19':'Изоляция процессов',
    'ЗИС.20':'Защита беспроводных соединений'
  } %}
>>>>>>> a1ba92dc

  {# ======================== KPI / SUMMARY ======================== #}
  {% set total = results|length %}
  {% set passed = results|selectattr('status','equalto','pass')|list|length %}
  {% if passed == 0 %}{% set passed = results|selectattr('result','equalto','PASS')|list|length %}{% endif %}
  {% set failed = results|selectattr('status','equalto','fail')|list|length %}
  {% if failed == 0 %}{% set failed = results|selectattr('result','equalto','FAIL')|list|length %}{% endif %}
  {% set errors = results|selectattr('status','equalto','error')|list|length %}
  {% set unknown = total - passed - failed - errors %}
  {% set compliance = (100.0 * passed / total) | round(1) if total > 0 else 0 %}

  <div class="container my-4">
    <h1 class="mb-3">Отчёт SecAudit++</h1>

    <div class="row g-3 mb-4">
      <div class="col-12 col-lg-8">
        <div class="card">
          <div class="card-body">
            <div class="d-flex flex-wrap gap-4">
              <div><div class="text-muted small">Профиль</div><div class="fw-semibold">{{ (profile.profile_name if profile is defined and profile.profile_name is defined else profile_name|default('—')) }}</div></div>
              <div><div class="text-muted small">Описание</div><div>{{ (profile.description if profile is defined and profile.description is defined else profile_description|default('—')) }}</div></div>
              <div><div class="text-muted small">Дата</div><div>{{ (now.strftime("%Y-%m-%d %H:%M:%S") if now is defined else timestamp|default('—')) }}</div></div>
              {% set host_info = host if host is defined else {} %}
<<<<<<< HEAD
              {% set raw_ip = host_info.ip if host_info.ip is defined else
                              (host_info.ipv4 if host_info.ipv4 is defined else
                              (host_info.address if host_info.address is defined else
                              (host_info.ip_address if host_info.ip_address is defined else
                              None))) %}
              {% if raw_ip is sequence and (raw_ip is not string) %}
                {% set host_ip = raw_ip|join(', ') %}
              {% elif raw_ip is mapping %}
                {% set host_ip = raw_ip|tojson(ensure_ascii=False) %}
              {% else %}
                {% set host_ip = raw_ip|default('—', true) %}
              {% endif %}
              {% if host_ip is not defined or host_ip|string|trim == '' %}
                {% set host_ip = '—' %}
              {% endif %}
              <div><div class="text-muted small">Хост</div><div>{{ host_info.hostname|default('—') }}</div></div>
              <div><div class="text-muted small">IP-адрес</div><div>{{ host_ip }}</div></div>
=======
>>>>>>> a1ba92dc
              <div><div class="text-muted small">ОС</div><div>{{ host_info.os|default('—') }}</div></div>
              <div><div class="text-muted small">Ядро</div><div>{{ host_info.kernel|default('—') }}</div></div>
            </div>
          </div>
        </div>
      </div>
      <div class="col-12 col-lg-4">
        <div class="card h-100">
          <div class="card-body">
            <div class="row text-center g-3">
              <div class="col">
                <div class="text-muted small">Всего</div>
                <div class="fs-4 fw-bold">{{ total }}</div>
              </div>
              <div class="col">
                <div class="text-muted small">✅ Pass</div>
                <div class="fs-4 text-success fw-bold">{{ passed }}</div>
              </div>
              <div class="col">
                <div class="text-muted small">❌ Fail</div>
                <div class="fs-4 text-danger fw-bold">{{ failed }}</div>
              </div>
              <div class="col">
                <div class="text-muted small">⚠️ Err</div>
                <div class="fs-4 text-warning fw-bold">{{ errors }}</div>
              </div>
            </div>
            <hr/>
            <div class="d-flex justify-content-between align-items-center">
              <div class="text-muted small">Индекс соответствия</div>
              <div class="fs-5 fw-bold">{{ compliance }}%</div>
            </div>
            <div class="progress mt-2" role="progressbar" aria-valuenow="{{ compliance }}" aria-valuemin="0" aria-valuemax="100">
              <div class="progress-bar" style="width: {{ compliance }}%"></div>
            </div>
          </div>
        </div>
      </div>
    </div>

    <div class="card mb-4 shadow-sm no-print filters">
      <div class="card-body">
        <div class="row g-3 align-items-end">
          <div class="col-12 col-md-4 col-xl-3">
            <label class="form-label" for="filter-search">Поиск</label>
            <input type="search" class="form-control" id="filter-search" placeholder="ID или название" />
          </div>
          <div class="col-6 col-md-4 col-xl-2">
            <label class="form-label" for="filter-severity">Severity</label>
            <select class="form-select" id="filter-severity">
              <option value="all">Все</option>
              <option value="low">Low</option>
              <option value="medium">Medium</option>
              <option value="high">High</option>
            </select>
          </div>
          <div class="col-6 col-md-4 col-xl-2">
            <label class="form-label" for="filter-status">Статус</label>
            <select class="form-select" id="filter-status">
              <option value="all">Все</option>
              <option value="pass">PASS</option>
              <option value="fail">FAIL</option>
              <option value="error">ERROR</option>
              <option value="unknown">UNDEF</option>
            </select>
          </div>
          <div class="col-12 col-md-4 col-xl-3">
            <label class="form-label" for="filter-tags">Теги</label>
            <input type="text" class="form-control" id="filter-tags" placeholder="fstec:упд.7, cis:5.2" />
          </div>
          <div class="col-12 col-md-4 col-xl-2 text-md-end">
            <div class="d-flex gap-2 flex-column flex-md-row">
              <button type="button" class="btn btn-outline-secondary w-100" id="export-csv">Экспорт CSV</button>
              <button type="button" class="btn btn-outline-secondary w-100" id="export-json">Экспорт JSON</button>
            </div>
          </div>
        </div>
      </div>
    </div>

    {# =================== МОДУЛИ (АККОРДЕОН) =================== #}
    <div class="accordion" id="modulesAccordion">
      {% for module, checks in results | groupby('module') %}
      <div class="accordion-item">
        <h2 class="accordion-header" id="heading-{{ loop.index }}">
          <button class="accordion-button {% if not loop.first %}collapsed{% endif %}" type="button"
                  data-bs-toggle="collapse"
                  data-bs-target="#collapse-{{ loop.index }}"
                  aria-expanded="{{ 'true' if loop.first else 'false' }}"
                  aria-controls="collapse-{{ loop.index }}">
            Модуль: {{ module | capitalize }} ({{ checks | length }} проверок)
          </button>
        </h2>
        <div id="collapse-{{ loop.index }}" class="accordion-collapse collapse {% if loop.first %}show{% endif %}"
             aria-labelledby="heading-{{ loop.index }}" data-bs-parent="#modulesAccordion">
          <div class="accordion-body">

            {% set module_idx = loop.index %}
            <div class="table-responsive">
              <table class="table table-sm table-bordered align-middle sticky-header">
                <thead class="table-light">
                  <tr>
                    <th style="width:3ch;">#</th>
                    <th>Проверка</th>
                    <th style="width:9ch;">Sev</th>
                    <th style="width:10ch;">Результат</th>
                    <th style="width:12ch;">Assert</th>
                    <th>Ожидание</th>
                    <th>ФСТЭК №21</th>
                    <th style="width:1%"></th>
                  </tr>
                </thead>
                <tbody>
                {% for check in checks %}
                  {% set s = norm_status(check) %}
<<<<<<< HEAD
                  {% set fl = check|fstek_details %}
=======
                  {% set fl = check|fstek_codes %}
>>>>>>> a1ba92dc
                  {% set expect_display = format_expect(check.expect) %}
                  {% set tag_strings = [] %}
                  {% if check.tags %}
                    {% for key, value in check.tags.items() %}
                      {% if value is string %}
                        {% set tag_strings = tag_strings + [ (key ~ ':' ~ value)|lower ] %}
                      {% elif value is sequence %}
                        {% for item in value %}
                          {% set tag_strings = tag_strings + [ (key ~ ':' ~ item)|lower ] %}
                        {% endfor %}
                      {% endif %}
                    {% endfor %}
                  {% endif %}
                  {% set tag_strings = tag_strings + [module|string|lower] %}
                  <tr class="check-row"
                      data-index="{{ loop.index }}"
                      data-module="{{ module|string|lower }}"
                      data-severity="{{ check.severity|default('low')|lower }}"
                      data-status="{{ s }}"
                      data-tags="{{ tag_strings|join(' ')|e }}"
                      data-search="{{ (check.name ~ ' ' ~ check.id ~ ' ' ~ (check.command or '') ~ ' ' ~ (check.reason or ''))|lower|e }}"
                      data-id="{{ check.id|default('')|e }}"
                      data-name="{{ check.name|default('')|e }}"
                      data-command="{{ check.command|default('')|e }}"
                      data-assert="{{ check.assert_type|default('exact')|e }}"
                      data-expect="{{ expect_display|string|e }}"
                      data-reason="{{ check.reason|default('')|e }}"
                      data-output="{{ short_output(check.output)|e }}"
                      data-evidence="{{ check.evidence|default('')|e }}">
                    <td class="text-muted">{{ loop.index }}</td>
                    <td>
                      <div class="fw-semibold">{{ check.name }}</div>
                      <div class="small text-muted mono">ID: {{ check.id }}</div>
                      {% if check.command %}
                      <details class="small mt-1">
                        <summary class="text-muted">Команда</summary>
                        <pre class="code-pre small-mono">{{ check.command }}</pre>
                      </details>
                      {% endif %}
                    </td>
                    <td>{{ sev_badge(check.severity) }}</td>
                    <td>{{ result_badge(s) }}</td>
                    <td><span class="badge bg-secondary badge-pill mono">{{ check.assert_type|default('exact') }}</span></td>
                    <td><span class="mono small">{{ expect_display|safe }}</span></td>
                    <td>{{ fstec_badges(fl) }}</td>
                    <td class="text-end">
                      <button class="btn btn-sm btn-outline-primary" type="button"
                              data-bs-toggle="collapse"
                              data-bs-target="#output-{{ module_idx }}-{{ loop.index }}"
                              aria-expanded="false"
                              aria-controls="output-{{ module_idx }}-{{ loop.index }}">
                        Вывод
                      </button>
                    </td>
                  </tr>
                  <tr class="collapse" id="output-{{ module_idx }}-{{ loop.index }}">
                    <td colspan="8">
                      <pre class="code-pre mono mb-0">{{ short_output(check.output)|e }}</pre>
                      {% if check.reason %}
                        <div class="small text-muted mt-2">Причина: {{ check.reason }}</div>
                      {% endif %}
                      {% if check.evidence %}
                        <div class="small text-muted">Улика: {{ check.evidence }}</div>
                      {% endif %}
                    </td>
                  </tr>
                {% endfor %}
                </tbody>
              </table>
            </div>

          </div>
        </div>
      </div>
      {% endfor %}
    </div>

    {# ============== СВОДКА ПО МЕРАМ ФСТЭК №21 ============== #}
    {% set seen = {} %}
    {% for r in results %}
<<<<<<< HEAD
      {% for detail in r|fstek_details %}
        {% set code = detail.code|string|trim|upper %}
=======
      {% for m in r|fstek_codes %}
        {% set code = m|string|trim|upper %}
>>>>>>> a1ba92dc
        {% if code != '' %}
          {% set _ = seen.update({code: (seen.get(code, []) + [r])}) %}
        {% endif %}
      {% endfor %}
    {% endfor %}

    <hr class="my-4"/>

    <h2 class="h4 mb-3">Сводка по мерам ФСТЭК №21</h2>
    {% if seen %}
      <div class="table-responsive">
        <table class="table table-sm table-hover table-bordered align-middle sticky-header">
          <thead class="table-light">
            <tr>
              <th style="width:10ch;">Мера</th>
              <th>Описание</th>
              <th class="text-end" style="width:8ch;">Всего</th>
              <th class="text-end text-success" style="width:8ch;">Pass</th>
              <th class="text-end text-danger" style="width:8ch;">Fail</th>
              <th class="text-end text-warning" style="width:8ch;">Error</th>
            </tr>
          </thead>
          <tbody>
            {% for m, rs in seen|dictsort %}
              {% set p = rs | selectattr('status','equalto','pass') | list | length %}
              {% if p == 0 %}{% set p = rs | selectattr('result','equalto','PASS') | list | length %}{% endif %}
              {% set f = rs | selectattr('status','equalto','fail') | list | length %}
              {% if f == 0 %}{% set f = rs | selectattr('result','equalto','FAIL') | list | length %}{% endif %}
              {% set e = rs | selectattr('status','equalto','error') | list | length %}
              <tr>
                <td><span class="badge bg-info text-dark">{{ m }}</span></td>
                <td>{{ FSTEK21.get(m, '—') }}</td>
                <td class="text-end">{{ rs|length }}</td>
                <td class="text-end">{{ p }}</td>
                <td class="text-end">{{ f }}</td>
                <td class="text-end">{{ e }}</td>
              </tr>
            {% endfor %}
          </tbody>
        </table>
      </div>
    {% else %}
      <p class="text-muted">Теги ФСТЭК №21 в проверках отсутствуют.</p>
    {% endif %}

    {# ============== КРИТИЧЕСКИЕ (HIGH) НЕСООТВЕТСТВИЯ ============== #}
    {% set highs = results
      | selectattr('severity','equalto','high')
      | selectattr('status','equalto','fail') | list %}
    {% if highs|length == 0 %}
      {% set highs = results
        | selectattr('severity','equalto','high')
        | selectattr('result','equalto','FAIL') | list %}
    {% endif %}

    <hr class="my-4"/>
    <h2 class="h4">Критические несоответствия (High)</h2>
    {% if highs %}
      <div class="list-group mb-5">
        {% for r in highs %}
        <div class="list-group-item">
          <div class="d-flex justify-content-between">
            <div class="fw-semibold">{{ r.name }}</div>
            <div>{{ sev_badge(r.severity) }}</div>
          </div>
          <div class="small text-muted mono">ID: {{ r.id }} · Модуль: {{ r.module }}</div>
<<<<<<< HEAD
          {% set fl = r|fstek_details %}
          <div class="mt-2">
            <span class="text-muted small">Меры ФСТЭК №21:</span>
            <div class="small fw-semibold mt-1">{{ fstec_summary(fl)|safe }}</div>
=======
          {% set fl = r|fstek_codes %}
          <div class="mt-2">
            <span class="text-muted small">Меры ФСТЭК №21:</span>
            <strong>{{ fstec_summary(fl) }}</strong>
>>>>>>> a1ba92dc
          </div>
          {% if r.expect %}
          <div class="small mt-2"><span class="text-muted">Ожидание:</span> <span class="mono">{{ format_expect(r.expect)|safe }}</span></div>
          {% endif %}
          <div class="small mt-1"><span class="text-muted">Assert:</span> <span class="badge bg-secondary mono">{{ r.assert_type|default('exact') }}</span></div>
          {% if r.command %}
          <details class="mt-2">
            <summary class="text-muted">Команда</summary>
            <pre class="code-pre small-mono">{{ r.command }}</pre>
          </details>
          {% endif %}
          <details class="mt-2">
            <summary class="text-muted">Фактический вывод</summary>
            <pre class="code-pre mono">{{ r.output|default('—', true)|trim }}</pre>
          </details>
        </div>
        {% endfor %}
      </div>
    {% else %}
      <p class="text-muted mb-5">Критических несоответствий не выявлено.</p>
    {% endif %}

  </div> <!-- /container -->

  <script src="https://cdn.jsdelivr.net/npm/bootstrap@5.3.0/dist/js/bootstrap.bundle.min.js"></script>
  <script>
    document.addEventListener('DOMContentLoaded', () => {
      const searchInput = document.getElementById('filter-search');
      const severitySelect = document.getElementById('filter-severity');
      const statusSelect = document.getElementById('filter-status');
      const tagsInput = document.getElementById('filter-tags');
      const exportCsvBtn = document.getElementById('export-csv');
      const exportJsonBtn = document.getElementById('export-json');
      const rows = Array.from(document.querySelectorAll('.check-row'));

      if (!rows.length) {
        return;
      }

      const normalize = (value) => (value || '').toLowerCase();

      function toggleDetailRow(row, visible) {
        const detailRow = row.nextElementSibling;
        if (!detailRow || !detailRow.classList.contains('collapse')) {
          return;
        }
        if (!visible) {
          detailRow.classList.remove('show');
          detailRow.style.display = 'none';
        } else {
          detailRow.style.display = '';
        }
      }

      function applyFilters() {
        const query = normalize(searchInput ? searchInput.value : '');
        const severity = severitySelect ? severitySelect.value : 'all';
        const status = statusSelect ? statusSelect.value : 'all';
        const tagsRaw = normalize(tagsInput ? tagsInput.value : '');
        const tagTokens = tagsRaw.split(/[,\s]+/).filter(Boolean);

        rows.forEach((row) => {
          let visible = true;
          const rowSeverity = normalize(row.dataset.severity);
          const rowStatus = normalize(row.dataset.status);
          const rowTags = normalize(row.dataset.tags);
          const rowSearch = normalize(row.dataset.search);

          if (severity !== 'all' && rowSeverity !== severity) {
            visible = false;
          }

          if (status !== 'all' && rowStatus !== status) {
            visible = false;
          }

          if (tagTokens.length && !tagTokens.every((token) => rowTags.includes(token))) {
            visible = false;
          }

          if (query && !rowSearch.includes(query)) {
            visible = false;
          }

          row.style.display = visible ? '' : 'none';
          toggleDetailRow(row, visible);
        });
      }

      function gatherRowData(row) {
        return {
          id: row.dataset.id || '',
          name: row.dataset.name || '',
          module: row.dataset.module || '',
          severity: row.dataset.severity || '',
          status: row.dataset.status || '',
          assert: row.dataset.assert || '',
          expect: row.dataset.expect || '',
          tags: row.dataset.tags || '',
          command: row.dataset.command || '',
          reason: row.dataset.reason || '',
          output: row.dataset.output || '',
          evidence: row.dataset.evidence || ''
        };
      }

      function visibleRows() {
        return rows.filter((row) => row.style.display !== 'none');
      }

      function downloadFile(content, filename, mime) {
        const blob = new Blob([content], { type: mime });
        const url = URL.createObjectURL(blob);
        const link = document.createElement('a');
        link.href = url;
        link.download = filename;
        document.body.appendChild(link);
        link.click();
        document.body.removeChild(link);
        URL.revokeObjectURL(url);
      }

      function exportCsv() {
        const data = visibleRows().map(gatherRowData);
        if (!data.length) {
          return;
        }
        const headers = ['id','name','module','severity','status','assert','expect','tags','command','reason','output','evidence'];
        const escapeValue = (value) => '"' + String(value ?? '').replace(/"/g, '""') + '"';
        let csv = headers.map(escapeValue).join(',') + '\n';
        data.forEach((row) => {
          csv += headers.map((key) => escapeValue(row[key])).join(',') + '\n';
        });
        downloadFile('\ufeff' + csv, 'secaudit-checks.csv', 'text/csv;charset=utf-8;');
      }

      function exportJson() {
        const data = visibleRows().map(gatherRowData);
        if (!data.length) {
          return;
        }
        downloadFile(JSON.stringify(data, null, 2), 'secaudit-checks.json', 'application/json;charset=utf-8;');
      }

      if (searchInput) { searchInput.addEventListener('input', applyFilters); }
      if (severitySelect) { severitySelect.addEventListener('change', applyFilters); }
      if (statusSelect) { statusSelect.addEventListener('change', applyFilters); }
      if (tagsInput) { tagsInput.addEventListener('input', applyFilters); }
      if (exportCsvBtn) { exportCsvBtn.addEventListener('click', exportCsv); }
      if (exportJsonBtn) { exportJsonBtn.addEventListener('click', exportJson); }

      applyFilters();
    });
  </script>
</body>
</html><|MERGE_RESOLUTION|>--- conflicted
+++ resolved
@@ -62,11 +62,6 @@
     {%- endif -%}
   {%- endmacro %}
 
-<<<<<<< HEAD
-  {% macro short_output(text) -%}
-=======
-{% macro short_output(text) -%}
->>>>>>> a1ba92dc
     {{ (text|default('')|replace('\r','')|trim|truncate(OUTPUT_TRIM, True)) }}
   {%- endmacro %}
 
@@ -78,146 +73,6 @@
     {%- endif -%}
   {%- endmacro %}
 
-<<<<<<< HEAD
-  {% set FSTEK21 = FSTEK21 | default({}, true) %}
-
-{% macro fstec_badges(details) -%}
-  {%- if details and details|length > 0 -%}
-    {%- for item in details -%}
-      {%- if not loop.first -%}, {% endif -%}
-      {%- if item.code -%}<span class="badge bg-info text-dark">{{ item.code }}</span>{%- endif -%}
-    {%- endfor -%}
-  {%- else -%}
-    —
-  {%- endif -%}
-{%- endmacro %}
-
-{% macro fstec_summary(details) -%}
-  {%- if details and details|length > 0 -%}
-    {%- for item in details -%}
-      {%- if not loop.first -%}; {% endif -%}
-      {%- set code = item.code|string -%}
-      {%- set desc = item.description -%}
-      {%- if desc -%}
-        <strong>{{ desc }}</strong> <span class="text-muted">({{ code }})</span>
-      {%- else -%}
-        {{ code }}
-      {%- endif -%}
-    {%- endfor -%}
-  {%- else -%}
-    —
-  {%- endif -%}
-{%- endmacro %}
-=======
-  {% macro fstec_summary(fl) -%}
-    {%- if fl and fl|length > 0 -%}
-    {%- else -%}
-      —
-    {%- endif -%}
-  {%- endmacro %}
-
-  {% set FSTEK21 = {
-    'ИАФ.1':'Идентификация/аутентификация работников',
-    'ИАФ.2':'Идентификация/аутентификация устройств',
-    'ИАФ.3':'Управление идентификаторами',
-    'ИАФ.4':'Управление средствами аутентификации',
-    'ИАФ.5':'Защита обратной связи при вводе',
-    'ИАФ.6':'ИА внешних пользователей',
-    'УПД.1':'Управление учётными записями',
-    'УПД.2':'Разграничение доступа',
-    'УПД.3':'Управление информационными потоками',
-    'УПД.4':'Разделение ролей',
-    'УПД.5':'Минимальные привилегии',
-    'УПД.6':'Ограничение неуспешных входов',
-    'УПД.7':'Баннер безопасности',
-    'УПД.8':'Оповещение о предыдущем входе',
-    'УПД.9':'Лимит параллельных сессий',
-    'УПД.10':'Таймаут сессии',
-    'УПД.11':'Права до аутентификации',
-    'УПД.12':'Атрибуты безопасности',
-    'УПД.13':'Защищённый удалённый доступ',
-    'УПД.14':'Контроль Wi-Fi',
-    'УПД.15':'Контроль мобильных ТС',
-    'УПД.16':'Внешние ИС',
-    'УПД.17':'Доверенная загрузка',
-    'ОПС.1':'Управление запуском ПО',
-    'ОПС.2':'Управление установкой ПО',
-    'ОПС.3':'Только разрешённое ПО',
-    'ОПС.4':'Управление временными файлами',
-    'ЗНИ.1':'Учёт носителей ПДн',
-    'ЗНИ.2':'Доступ к носителям ПДн',
-    'ЗНИ.3':'Контроль перемещения носителей',
-    'ЗНИ.4':'Исключить НСД к ПДн на носителях',
-    'ЗНИ.5':'Контроль интерфейсов ввода/вывода',
-    'ЗНИ.6':'Контроль ввода/вывода',
-    'ЗНИ.7':'Контроль подключения носителей',
-    'ЗНИ.8':'Уничтожение/обезличивание ПДн',
-    'РСБ.1':'События и сроки хранения',
-    'РСБ.2':'Состав записей',
-    'РСБ.3':'Сбор/запись/хранение',
-    'РСБ.4':'Сбои регистрации',
-    'РСБ.5':'Мониторинг журналов',
-    'РСБ.6':'Синхронизация времени',
-    'РСБ.7':'Защита информации о событиях',
-    'АВЗ.1':'Антивирусная защита',
-    'АВЗ.2':'Обновление сигнатур',
-    'СОВ.1':'Обнаружение вторжений',
-    'СОВ.2':'Обновление правил',
-    'АНЗ.1':'Управление уязвимостями',
-    'АНЗ.2':'Контроль обновлений',
-    'АНЗ.3':'Контроль СЗИ/настроек',
-    'АНЗ.4':'Контроль состава ТС/ПО/СЗИ',
-    'АНЗ.5':'Контроль паролей/аккаунтов/ролей',
-    'ОЦЛ.1':'Целостность ПО',
-    'ОЦЛ.2':'Целостность ПДн в БД',
-    'ОЦЛ.3':'Восстановление ПО',
-    'ОЦЛ.4':'Защита от спама',
-    'ОЦЛ.5':'Контроль исходящего контента',
-    'ОЦЛ.6':'Ограничение прав ввода',
-    'ОЦЛ.7':'Точность вводимых данных',
-    'ОЦЛ.8':'Предупреждение об ошибках',
-    'ОДТ.1':'Отказоустойчивые ТС',
-    'ОДТ.2':'Резервирование',
-    'ОДТ.3':'Контроль безотказности',
-    'ОДТ.4':'Бэкап ПДн',
-    'ОДТ.5':'Восстановление ПДн',
-    'ЗСВ.1':'ИАФ в ВИ',
-    'ЗСВ.2':'Доступ в ВИ',
-    'ЗСВ.3':'Журналы в ВИ',
-    'ЗСВ.4':'Потоки/периметр ВИ',
-    'ЗСВ.5':'Доверенная загрузка в ВИ',
-    'ЗСВ.6':'Миграция ВМ/контейнеров',
-    'ЗСВ.7':'Целостность ВИ/конфигураций',
-    'ЗСВ.8':'Резерв в ВИ',
-    'ЗСВ.9':'Антивирус в ВИ',
-    'ЗСВ.10':'Сегментирование ВИ',
-    'ЗТС.1':'Утечки по ТКУ',
-    'ЗТС.2':'Контролируемая зона',
-    'ЗТС.3':'Физический доступ',
-    'ЗТС.4':'Размещение дисплеев',
-    'ЗТС.5':'Внешние воздействия',
-    'ЗИС.1':'Разделение функций',
-    'ЗИС.2':'Приоритетные процессы',
-    'ЗИС.3':'Защита ПДн при передаче',
-    'ЗИС.4':'Доверенные каналы/маршруты',
-    'ЗИС.5':'Запрет удалённой периферии',
-    'ЗИС.6':'Атрибуты безопасности при обмене',
-    'ЗИС.7':'Мобильный код',
-    'ЗИС.8':'Передача речи',
-    'ЗИС.9':'Видеоинформация',
-    'ЗИС.10':'Происхождение имён/адресов',
-    'ЗИС.11':'Подлинность соединений',
-    'ЗИС.12':'Неотрекаемость отправки',
-    'ЗИС.13':'Неотрекаемость получения',
-    'ЗИС.14':'Терминальный доступ',
-    'ЗИС.15':'Защита архивов/настроек',
-    'ЗИС.16':'Скрытые каналы',
-    'ЗИС.17':'Сегментирование ИС',
-    'ЗИС.18':'Чтение-только носители + целостность',
-    'ЗИС.19':'Изоляция процессов',
-    'ЗИС.20':'Защита беспроводных соединений'
-  } %}
->>>>>>> a1ba92dc
 
   {# ======================== KPI / SUMMARY ======================== #}
   {% set total = results|length %}
@@ -241,26 +96,6 @@
               <div><div class="text-muted small">Описание</div><div>{{ (profile.description if profile is defined and profile.description is defined else profile_description|default('—')) }}</div></div>
               <div><div class="text-muted small">Дата</div><div>{{ (now.strftime("%Y-%m-%d %H:%M:%S") if now is defined else timestamp|default('—')) }}</div></div>
               {% set host_info = host if host is defined else {} %}
-<<<<<<< HEAD
-              {% set raw_ip = host_info.ip if host_info.ip is defined else
-                              (host_info.ipv4 if host_info.ipv4 is defined else
-                              (host_info.address if host_info.address is defined else
-                              (host_info.ip_address if host_info.ip_address is defined else
-                              None))) %}
-              {% if raw_ip is sequence and (raw_ip is not string) %}
-                {% set host_ip = raw_ip|join(', ') %}
-              {% elif raw_ip is mapping %}
-                {% set host_ip = raw_ip|tojson(ensure_ascii=False) %}
-              {% else %}
-                {% set host_ip = raw_ip|default('—', true) %}
-              {% endif %}
-              {% if host_ip is not defined or host_ip|string|trim == '' %}
-                {% set host_ip = '—' %}
-              {% endif %}
-              <div><div class="text-muted small">Хост</div><div>{{ host_info.hostname|default('—') }}</div></div>
-              <div><div class="text-muted small">IP-адрес</div><div>{{ host_ip }}</div></div>
-=======
->>>>>>> a1ba92dc
               <div><div class="text-muted small">ОС</div><div>{{ host_info.os|default('—') }}</div></div>
               <div><div class="text-muted small">Ядро</div><div>{{ host_info.kernel|default('—') }}</div></div>
             </div>
@@ -376,11 +211,6 @@
                 <tbody>
                 {% for check in checks %}
                   {% set s = norm_status(check) %}
-<<<<<<< HEAD
-                  {% set fl = check|fstek_details %}
-=======
-                  {% set fl = check|fstek_codes %}
->>>>>>> a1ba92dc
                   {% set expect_display = format_expect(check.expect) %}
                   {% set tag_strings = [] %}
                   {% if check.tags %}
@@ -461,13 +291,6 @@
     {# ============== СВОДКА ПО МЕРАМ ФСТЭК №21 ============== #}
     {% set seen = {} %}
     {% for r in results %}
-<<<<<<< HEAD
-      {% for detail in r|fstek_details %}
-        {% set code = detail.code|string|trim|upper %}
-=======
-      {% for m in r|fstek_codes %}
-        {% set code = m|string|trim|upper %}
->>>>>>> a1ba92dc
         {% if code != '' %}
           {% set _ = seen.update({code: (seen.get(code, []) + [r])}) %}
         {% endif %}
@@ -534,17 +357,6 @@
             <div>{{ sev_badge(r.severity) }}</div>
           </div>
           <div class="small text-muted mono">ID: {{ r.id }} · Модуль: {{ r.module }}</div>
-<<<<<<< HEAD
-          {% set fl = r|fstek_details %}
-          <div class="mt-2">
-            <span class="text-muted small">Меры ФСТЭК №21:</span>
-            <div class="small fw-semibold mt-1">{{ fstec_summary(fl)|safe }}</div>
-=======
-          {% set fl = r|fstek_codes %}
-          <div class="mt-2">
-            <span class="text-muted small">Меры ФСТЭК №21:</span>
-            <strong>{{ fstec_summary(fl) }}</strong>
->>>>>>> a1ba92dc
           </div>
           {% if r.expect %}
           <div class="small mt-2"><span class="text-muted">Ожидание:</span> <span class="mono">{{ format_expect(r.expect)|safe }}</span></div>
