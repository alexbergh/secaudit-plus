--- conflicted
+++ resolved
@@ -104,7 +104,6 @@
 - **Сервер баз данных (`profiles/roles/db.yml`).** Наследует базовый серверный профиль и добавляет проверки жизненного цикла PostgreSQL: активность и включение systemd-юнитов, требование `ssl = on` и `log_connections = on`, отсутствие `trust` в `pg_hba.conf`, а также права/владельца каталога `/var/lib/postgresql` и неинтерактивную оболочку пользователя `postgres`.
 - **Киосковый терминал (`profiles/roles/kiosk.yml`).** Поверх рабочего стола проверяет, что GDM настроен на автологин выделенного пользователя, Firefox запускается в режиме Kiosk по политике, отключены дополнительные `getty@tty*` и маскирован `ctrl-alt-del.target`, а пакетный менеджер блокирует фоновые автообновления.
 
-<<<<<<< HEAD
 ### 3.5. Приоритизированные allow/deny-листы
 
 Поля `allowlist` и `denylist` принимают не только путь к файлу, но и структуру:
@@ -125,8 +124,6 @@
 
 Каждый источник задаёт `priority` (чем выше, тем сильнее переопределение) и `effect`: `include` добавляет значения, `remove` или `effect: remove` исключает их из итогового набора. Аналогично работает `denylist`, что позволяет строить ролевые исключения без дублирования списков.
 
-=======
->>>>>>> 53de2d66
 ## 4. Запуск аудита
 
 Команда `audit` поддерживает несколько ключевых опций:
@@ -193,7 +190,6 @@
 
 **Раздел Remediation.** В HTML и Markdown-отчётах появился блок, который агрегирует все непройденные проверки с заполненным полем `remediation`. Он упрощает передачу задач в сервис-деск: операторы сразу видят конкретные шаги, подготовленные авторами профиля. Чтобы заполнить рекомендации, добавьте в YAML-проверку многострочное поле `remediation`.
 
-<<<<<<< HEAD
 Помимо визуальных отчётов SecAudit сохраняет машинные экспорты: `results/report.sarif` (формат SARIF 2.1.0 для GitHub Advanced Security, Azure DevOps и других сканеров), `results/report.junit.xml` (JUnit XML для публикации в CI), `results/report.prom` (метрики Prometheus со статусами проверок и сводкой) и `results/report.elastic.ndjson` (NDJSON-события для Elasticsearch/Logstash). Эти файлы подключаются к CI/CD и позволяют анализировать отклонения в единых интерфейсах и дашбордах наблюдения.
 
 ### 5.1. Сравнение отчётов
@@ -205,9 +201,7 @@
 - изменение итогового балла (`score`).
 
 Флаг `--fail-only` ограничивает вывод ухудшениями, где результирующий статус — `FAIL` или `UNDEF`. Результат можно сохранить в файл `--output diff.json` и использовать в пайплайнах регрессионного анализа.
-=======
 Помимо визуальных отчётов SecAudit сохраняет машинные экспорты: `results/report.sarif` (формат SARIF 2.1.0 для GitHub Advanced Security, Azure DevOps и других сканеров) и `results/report.junit.xml` (JUnit XML, пригодный для GitHub/GitLab/TeamCity/Allure). Эти файлы подключаются к CI/CD и позволяют анализировать отклонения в единых интерфейсах.
->>>>>>> 53de2d66
 
 ## 6. Тестирование и CI/CD
 
