--- conflicted
+++ resolved
@@ -490,11 +490,7 @@
       cis: "1.1.1"
       goskz: "8.1.3"
 
-<<<<<<< HEAD
-  - id: base_cmdline_no_selinux0
-=======
 - id: base_cmdline_no_selinux0
->>>>>>> 68248ca6
     name: "Командная строка ядра: нет selinux=0"
     module: "system"
     command: "cat /proc/cmdline"
@@ -765,7 +761,6 @@
       cis: "1.2.3"
       goskz: "9.1.1"
 
-<<<<<<< HEAD
   - id: base_kernel_min_version
     name: "Ядро: версия не ниже 4.18"
     module: "packages"
@@ -904,8 +899,6 @@
       cis: "3.6.6"
       goskz: "6.4.2"
 
-=======
->>>>>>> 68248ca6
   - id: base_fail2ban_active
     name: "fail2ban: служба активна при паролях"
     module: "network"
@@ -923,7 +916,6 @@
       cis: "5.3.3"
       goskz: "6.1.3"
 
-<<<<<<< HEAD
   - id: base_fail2ban_jails
     name: "fail2ban: хотя бы одна jail активна"
     module: "network"
@@ -946,13 +938,12 @@
     module: "network"
     command: |
       for svc in cups.service avahi-daemon.service bluetooth.service ssh-agent.socket; do
-=======
-  - id: base_services_redundant_disabled
+
+- id: base_services_redundant_disabled
     name: "Лишние службы (CUPS/Avahi) отключены"
     module: "network"
     command: |
       for svc in cups.service avahi-daemon.service bluetooth.service; do
->>>>>>> 68248ca6
         if systemctl list-unit-files "$svc" >/dev/null 2>&1; then
           state=$(systemctl is-enabled "$svc" 2>/dev/null || echo unknown)
           if ! echo "$state" | grep -Eq '^(disabled|masked)$'; then
@@ -966,7 +957,6 @@
     tags:
       fstec: ["ЗИС.17"]
       cis: "2.2"
-<<<<<<< HEAD
       goskz: "6.2.4"
 
   # ─────────────── Политики рабочих станций ───────────────
@@ -1095,7 +1085,4 @@
     tags:
       fstec: ["ЗИС.6"]
       cis: "5.10"
-      goskz: "7.4.3"
-=======
-      goskz: "6.2.4"
->>>>>>> 68248ca6
+      goskz: "7.4.3"